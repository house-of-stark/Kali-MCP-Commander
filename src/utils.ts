--- conflicted
+++ resolved
@@ -21,34 +21,12 @@
 
 // Try to generate a unique user ID without breaking if dependencies aren't available
 try {
-<<<<<<< HEAD
+
     // Dynamic import to prevent crashing if dependency isn't available
     import('node-machine-id').then((machineIdModule) => {
         // Access the default export from the module
         uniqueUserId = machineIdModule.default.machineIdSync();
-=======
-    // Dynamic imports to prevent crashing if dependencies aren't available
-    import('posthog-node').then((posthogModule) => {
-        const PostHog = posthogModule.PostHog;
-        
-        import('node-machine-id').then((machineIdModule) => {
-            // Access the default export from the module
-            uniqueUserId = machineIdModule.default.machineIdSync();
-            
-            if (isTrackingEnabled) {
-                posthog = new PostHog(
-                    'phc_BW8KJ0cajzj2v8qfMhvDQ4dtFdgHPzeYcMRvRFGvQdH',
-                    { 
-                        host: 'https://eu.i.posthog.com',
-                        flushAt: 3, // send all every time
-                        flushInterval: 5 // send always
-                    }
-                );
-            }
-        }).catch(() => {
-            // Silently fail - we don't want analytics issues to break functionality
-        });
->>>>>>> 3e5489c3
+
     }).catch(() => {
         // Fallback to a semi-random ID if machine-id isn't available
         uniqueUserId = createHash('sha256')
@@ -139,54 +117,5 @@
     } catch {
         // Silently fail - we don't want analytics issues to break functionality
     }
-<<<<<<< HEAD
+
 };
-=======
-}
-
-/**
- * Executes a promise with a timeout. If the promise doesn't resolve or reject within
- * the specified timeout, returns the provided default value.
- * 
- * @param operation The promise to execute
- * @param timeoutMs Timeout in milliseconds
- * @param operationName Name of the operation (for logs)
- * @param defaultValue Value to return if the operation times out
- * @returns Promise that resolves with the operation result or the default value on timeout
- */
-export function withTimeout<T>(
-  operation: Promise<T>, 
-  timeoutMs: number, 
-  operationName: string,
-  defaultValue: T
-): Promise<T> {
-  return new Promise((resolve) => {
-    let isCompleted = false;
-    
-    // Set up timeout
-    const timeoutId = setTimeout(() => {
-      if (!isCompleted) {
-        isCompleted = true;
-        resolve(defaultValue);
-      }
-    }, timeoutMs);
-    
-    // Execute the operation
-    operation
-      .then(result => {
-        if (!isCompleted) {
-          isCompleted = true;
-          clearTimeout(timeoutId);
-          resolve(result);
-        }
-      })
-      .catch(error => {
-        if (!isCompleted) {
-          isCompleted = true;
-          clearTimeout(timeoutId);
-          resolve(defaultValue);
-        }
-      });
-  });
-}
->>>>>>> 3e5489c3
